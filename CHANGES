--- conflicted
+++ resolved
@@ -19,11 +19,10 @@
 
 - _Add your latest changes from PRs here_
 
-<<<<<<< HEAD
 ### Development
 
 - libvcs: Update to 0.13.x
-=======
+
 ## vcspull 1.12.2 (2022-05-15)
 
 ### Packaging
@@ -33,7 +32,6 @@
 ### Documentation
 
 - Update README
->>>>>>> 20f8fd8b
 
 ## vcspull 1.12.1 (2022-05-02)
 
