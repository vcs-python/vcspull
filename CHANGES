--- conflicted
+++ resolved
@@ -19,18 +19,16 @@
 
 - _Add your latest changes from PRs here_
 
-<<<<<<< HEAD
 ### Development
 
 - libvcs: Update to 0.13.x
-=======
+
 ## vcspull 1.12.1 (2022-05-02)
 
 ### Bug fixes
 
 - Pin [click at
   8+](https://click.palletsprojects.com/en/8.0.x/changes/#version-8-0-0)
->>>>>>> a7c84259
 
 ## vcspull 1.12.0 (2022-04-24)
 
