# Changelog

To install the unreleased vcspull version, see [developmental releases](https://vcspull.git-pull.com/quickstart.html#developmental-releases).

[pip](https://pip.pypa.io/en/stable/):

```console
$ pip install --user --upgrade --pre vcspull
```

[pipx](https://pypa.github.io/pipx/docs/):

```console
$ pipx install --suffix=@next 'vcspull' --pip-args '\--pre' --force
// Usage: vcspull@next sync [config]
```

## current - v1.13.x (unreleased)

- _Add your latest changes from PRs here_

<<<<<<< HEAD
### Development

- libvcs: Update to 0.13.x

### Bug fixes

- Fix cloning of mercurial repositories
=======
## vcspull 1.12.3 (2022-06-01)

### Bug fixes

- Fix cloning of mercurial repositories (backported fix from libvcs 0.13.x)
>>>>>>> 2506ea4f

## vcspull 1.12.2 (2022-05-15)

### Packaging

- Update tags and description

### Documentation

- Update README

## vcspull 1.12.1 (2022-05-02)

### Bug fixes

- Pin [click at
  8+](https://click.palletsprojects.com/en/8.0.x/changes/#version-8-0-0)

## vcspull 1.12.0 (2022-04-24)

Patch branch: [`v1.12.x`](https://github.com/vcs-python/vcspull/tree/v1.12.x)

### Breaking changes

- Config location uses `XDG_CONFIG_HOME` from [XDG Base Directory],
  ({issue}`367`).

  Old path: `~/.vcspull`

  New path: `XDG_CONFIG_HOME`, usually `~/.config/vcspull`

  [xdg base directory]: https://specifications.freedesktop.org/basedir-spec/basedir-spec-latest.html

- Override config directory via `VCSPULL_CONFIGDIR` ({issue}`367`)
- Switch from `str` to `pathlib.Path` ({issue}`364`)
- Requires click 8+

### Compatibility

- Allow click 8.1.x ({issue}`372`)
- vcspull learned `-h` for help (thanks HN 2022-04-11)
- Python 3.7 and 3.8 dropped (#356)

  Branch [`v1.11.x`](https://github.com/vcs-python/vcspull/tree/v1.11.x) opened for security / bug fixes.

- `--version` learned to show libvcs version
- `--version` learned to accept the `-V` flag
- `vcspull sync` accepts config file params via `--config`. Before it was only
  `-c`. Assume myrepos.yaml in your path:

  ```console
  $ vcspull sync --config myrepos.yaml
  ```

### Development

- Publish to PyPI via CI when git tags are pushed

### Documentation

- Sidebar reorganized into sections
- Added documentation on fetching developmental releases of libtmux

## vcspull 1.11.5 (2022-04-20)

### Compatibility

- `vcspull sync` accepts config file params via `--config`. Before it was only
  `-c`. Assume myrepos.yaml in your path:

  ```console
  $ vcspull sync --config myrepos.yaml
  ```

  (backport from vcspull v1.12.0b22)

## vcspull 1.11.4 (2022-04-17)

### Compatibility

- Allow click 8.1.x (backport of {issue}`372`)

## vcspull 1.11.3 (2022-04-11)

### Compatibility

- vcspull learned `-h` for help (thanks HN 2022-04-11)
- vcspull learned `-V` for version
- vcspull shows libvcs version with `-V` / `--version`

## vcspull 1.11.2 (2022-03-21)

### Fix

- Tab-completion for repository names and configurations

## vcspull 1.11.1 (2022-03-12)

### Security

- Update libvcs 0.11.0 -> 0.11.1 to patch [CVE-2022-21187](https://nvd.nist.gov/vuln/detail/CVE-2022-21187): mercurial URL injection
  vulnerability with URLs arguments ([libvcs#306](https://github.com/vcs-python/libvcs/pull/306))

### Development

- Run pyupgrade formatting (#353)
- Tests: Move from pytest `tmp_dir` (`py.path.local`) to `tmp_path`
  (`pathlib.Path`)

### Documentation

- Move to furo theme
- Root: `make start_docs`, `make design_docs`
- docs/: `make start`, `make design`

## vcspull 1.11.0 (2022-02-28)

### Development

- CLI moved from `cli.py` -> `cli/__init__.py`, `cli/sync.py`
- CLI: Default groups removed

### Documentation

- Updates for `vcspull sync` changed in 1.10.0

## vcspull 1.10.0 (2022-02-28)

### Breaking

- Sync through `vcspull sync`

  Syncing is no longer ran by default when `vcspull` is typed

### Improvements

- Experimental completion, see {ref}`completion`:

  - Completion for sync:

    - `vcspull sync <tab>`
    - `vcspull sync -c <tab> <tab>`

### Documentation

- Added {ref}`completion`:

## vcspull 1.9.0 (2022-02-26)

### Compatibility

- Drop Python 3.6 (#329)
- Add Python 3.10 (#329)

### Documentation

_✨ Renewed_

- GitLab config importer example script, credit @aschleifer (#336, #337, #341)

  These are hosted on the new _config generation_ page.

- Rename `examples` page to `configuration`
- Theme has been moved to [furo]
- Broken URLs have ben fixed
- Added copy paste button next to code snippets
- Inline tab examples for configuration and config generators

[furo]: https://github.com/pradyunsg/furo

### Development

- CI: Use poetry 1.1.12 and new `install-poetry.py` install location (#329)

## vcspull 1.8.1 (2021-12-05)

- Update libvcs 0.10.0 to 0.10.1
- #313: Update poetry to 1.1
  - CI: Use poetry 1.1.7 and `install-poetry.py` installer
  - Relock poetry.lock at 1.1 (w/ 1.1.7's fix)

## vcspull 1.8.0 (2021-06-16)

- #277: Convert to markdown
- Update libvcs to 0.10.0

## vcspull 1.7.0post0 (2021-06-14)

- Fix image in README

## vcspull 1.7.0 (2021-06-14)

- #308: Update to libtmux 0.9.0 (python 3.6+ only)

## vcspull 1.6.1 (2021-06-14)

- Remove some python 2.7 compat imports

## vcspull 1.6.0 (2021-06-14)

- #307: Drop python 2.7

## vcspull 1.5.0 (2020-08-11)

- #304, #299 (tests) - Fix adding of remotes
- #303 - Overhaul docs and packaging
- #303 - Add docs for CLI via sphinx-click

## vcspull 1.4.3 (2020-08-05)

- Bump libvcs to 0.4.4

## vcspull 1.4.2 (2020-08-01)

- Bump libvcs to 0.4.3, fix issue with updating branches that have special
  characters (e.g. hyphens)

## vcspull 1.4.1 (2020-08-01)

- Bump libvcs to 0.4.2, fixes issues with checking out branches where
  branch doesn't exist upstream

## vcspull 1.4.0 (2020-08-01)

- :issue:`300` Update libvcs to 0.4.0, also fixes :issue:`298` issue on initial checkout
- :issue:`301` Move from Travis to GitHub Actions

## vcspull 1.3.1 (2020-07-26)

- :issue:`231` Add updating / merging of remote URLs (via PR :issue:`297`)
- Fix colorama constraint
- poetry lockfile: Fix (accidentally pushed lockfile via prerelease
  version of poetry)

## vcspull 1.3.0post2 (2020-07-26)

- Fix pyproject.toml libvcs pin

## vcspull 1.3.0post1 (2020-07-26)

- Fix pyproject.toml release version
- Fixes to contribution docs

## vcspull 1.3.0 (2020-07-25)

- :issue:`257` - Move from Pipfile to poetry
- Removed dependency on releases for CHANGES, use plain reStructuredText
  for now
- Loosen constraints for colorama
- Update click to 7/8
- Add `project_urls` to setup.py

## vcspull 1.2.0 (2018-07-08)

- Sort imports
- Add isort package, isort configuration in setup.cfg, and
  `make isort` task to Makefile.
- Add `make sync_pipfile` for updating _Pipfile_
  dependencies against _requirements/\*.txt_ files.
- Update Pipfile
- Package updates

  Base / Core dependencies:

  - kaptan: 0.5.9 to >=0.5.9,<1 (adds Python 3.7 compatibility)
  - pyyaml: >=3.12,<4 (adds Python 3.7 compatibility)

  Docs:

  - sphinx: 1.7.1 to 1.7.5
  - alagitpull: 0.0.19 to 0.0.21
  - releases: 1.4.0 to 1.7.1

  Testing:

  - pytest: 3.4.2 to 3.6.3

## vcspull 1.1.0 (2018-03-11)

- Move to new organization, vcs-python
- Fix a bug in libvcs that prevented syncing on Ubuntu 18.04 LTS
  beta.
- Update libvcs to 0.3.0
- Various package updates for support infrastructure,
  including pytest and sphinx

## vcspull 1.0.3 (2016-12-19)

- Update more documentation domain at vcspull.git-pull.com

## vcspull 1.0.2 (2016-12-19)

- Update to new documentation domain at vcspull.git-pull.com
- Fix travis tests via `pip install -u mock` in
  `.travis.yaml`.

## vcspull 1.0.1 (2016-11-24)

- :issue:`43` - fix missing test dependency on anaconda by updating libvcs
- README tweaks

## vcspull 1.0.0 (2016-09-13)

- :issue:`41` Transition uses `libvcs`\_ backend
- :issue:`41` Transition tests from unittest to pytest
- :issue:`40` Major API refactorings and removal of unused code, see the
  api reference for more.
- :issue:`38` Improve SVN and git support, thanks `@jcfr`!
- :issue:`35` Don't run mercurial tests if `hg(1)` missing, by `@jcfr`
- :issue:`36` , :issue:`37` Documentation updates from `@jcfr`
- :issue:`34` Fix missing mock library, thanks `@jfcr`

[libvcs]: https://github.com/vcs-python/libvcs

## vcspull 0.9.0 (2016-05-26)

- [cli] [internal]: command line arg parsing now uses [click] library.
- [cli] vcspull will use the beginning part of the argument to determine
  if its searching by vcs URL, repository name or system path.
- [config] `repo` (the longform for the vcs url) is now `url`.
- [config] [internal] repos are now passed around in a list of
  :py:mod:`dict`. :class:`vcspull.config.expand_config` has been
  simplified.
- [internal] flake8 and sort imports
- [internal] [dev] Add `Makefile` for `watch_test` (re-running
  tests on file change), `watch_flake` (re-running flake8 check
  on changes)
- [internal] [dev] Move `.tmuxp.yaml` commands to use Makefile
- [internal] [dev] split up requirements into `requirements/`
  folder.
- Drop Python 2.6 support
- [internal] `find_config` renamed to `find_config_files`.
- Rename `get_repos` to `filter_repos`, simplify argument signature.
- [cli] Experimental support for concurrently synchroniznig repos via
  :py:mod:`multiprocessing`.
- [api][internal]: Refactor :class:`vcspull.repo.Repo` factory class
  into :func:`vcspull.repo.create_repo`.
- [internal]: major internal cleanup of dead code, pep8 style updates.
- [git] [tests]: fix git+https remotes [#14], add regression tests.

## vcspull 0.2.2 (2015-07-10)

- [internal]: devendorize colorama

## vcspull 0.2.1 (2015-06-12)

- [internal] [tests]: handle `ERROR` in git cloning, add tests. Fixes
  cases like `ERROR: Repository not found`.

## vcspull 0.2.0 (2015-05-19)

- [api] Change the API of :class:`vcspull.repo.base.BaseRepo` and
  :class:`vcspull.repo.Repo` to accept arguments as `kwargs`
- [api]: Rename `parent_path` to `cwd`.
- [docs]: Pydoc documentation for `Repo` usage.
- [docs]: Python API example

## vcspull 0.1.1 (2015-05-09)

- [testing] Fix sniffer on Python 3
- [cli] remove redundant message when adding remotes
- [docs] add animated screencast preview for ReadTheDocs and README.rst

## vcspull 0.1.0 (2015-04-30)

- [cli]: support for specifying for config file path with `-c`.
- [cli]: clarify error output when no repositories found

## vcspull 0.0.10 (2015-04-08)

- [cli]: fix message when adding remotes
- [internals]: split config-related functions into `config` module.
- [tests]: consolidate tests from `testsuite.cli` into
  `testsuite.config`.
- [tests]: remove stub TestSuites insite of `cli` tests.
- [tests]: Refactor helpers. Tests should now run much faster.
- [cli]: vcspull now checks for configs in `~/.vcspull` (yaml and json
  files) as well as the standard `~/.vcspull.{yaml,json}` files.

## vcspull 0.0.9-1 (2015-03-27)

- [internals]: move to `__about__.py` convention for pulling package
  data.
- [internals]: remove extraneous url from stdout in git repositories.

## vcspull 0.0.9 (2015-03-25)

- [dev]: support for tmuxp `before_script` to set up local virtualenv +
  dependencies.
- [dev]: Clean up `__init__.py` imports
- [internals]: move :meth:`update` to :meth:`update_dict` in `utils`.
- [cli]: `-d` / `--dirmatch` for matching directories, accepts
  [fnmatch]'s.
- [cli]: `-r` / `--repomatch` for matching directories, accepts
  [fnmatch]'s.
- [cli]: `-c` / `--config` YAML / JSON file of repositories
- [config/vcs]: Exception for private / ssh GitHub repository URLs and
  message to change to correct format.
- [docs]: Update docs to reflect updates on new commands and how to clone
  private / priveleged GitHub repos.

## vcspull 0.0.8-4 (2014-02-06)

- [cli] Update documentation when no config found to show `yaml` and
  `json`. Remove mentioning of `conf`.

## vcspull 0.0.8-3 (2014-02-06)

- [logging] [#6] - fix issue where log templates would not
  concatenate correctly.

[#6]: https://github.com/vcs-python/vcspull/issues/6

## vcspull 0.0.8-2 (2014-02-05)

- [packaging] Fix issue where `package_metadata.py` missing from
  `MANIFEST.in`.

## vcspull 0.0.8-1 (2014-02-05)

- [setup.py] remove history from readme

## vcspull 0.0.8 (2014-02-05)

- Use werkzeug/flask style unit test suites.
- [docs] Fix section headings.
- [internals] use conventions from [tony/cookiecutter-pypackage].

vcspull 0.0.7 (2014-01-07)

- New logging system from pypa/pip with support showing current stderr
  (checkout, pull, cloning) progress.
- `unicode_literals`, `__future__` for python 3 support.

## vcspull 0.0.6 (2013-12-03)

- Renamed to `vcspull`.

## vcspull 0.0.5 (2013-11-28)

- [tests] tests for loading multiple configs, config conflict cases
- [internal] fix recursive imports, using explicit importing
- [git] handle cli case where git is on a different branch, just fetch
  repo.
- [py3] python 3 support

## vcspull 0.0.4 (2013-11-25)

- [svn] [git] [hg] added functionality for pip's netloc and vcs
  functionality.
- [docs] update license docs for methods from salt (apache) and pip (mit).
- [cli] autocomplete
- [config] [tests] Support for expanding environment variables in syntax
  with `${envvar}` and `~`.
- [cli] Exit with `Ctrl-C` gracefully.

## vcspull 0.0.3 (2013-11-23)

- [docs] [examples] more docs and examples
- [internal] remove developer logger message that would show when
  updating.
- [cli] - fixed bug where logger would output message twice
- [`pep257`_] [`pep8`_] [logger] update `vcspull.log` module to latest
  code (from `tmuxp`\_ project).

## vcspull 0.0.2 (2013-11-23)

- [tests] Move tests for making directory paths to `test_repo`
  TestSuite.
- [tests] [git] more work on remotes with :class:`vcspull.repo.git.GitRepo`.

## vcspull 0.0.2 (2013-11-16)

- [tests] refactor tests modules
- [git] add some functions with saltstack to
  :py:class:`vcspull.repo.git.GitRepo`.
- [version] reset to 0.1.0 w/o dev tag to begin releases.

## vcspull 0.0.1 (2013-11-15)

- [cli] [tests] [#1] for making directories recursively.
- [tests] :py:mod:`tempfile`.
- [cli] [config] remove .ini support

[#1]: https://github.com/vcs-python/vcspull/issues/1

## vcspull 0.0.1 (2013-11-09)

- [pep257] to all modules.
- Add [argcomplete]
- Move in code patterns from [tmuxp]. New logger, setup.py, testsuite
  structure, etc.

## vcspull 0.0.1 (2013-10-23)

- add example

## vcspull 0.0.1 (2013-10-17)

- fix packaging issue, add MANIFEST.in
- bump to 0.1.1

## vcspull 0.0.1 (2013-10-08)

- move to semver

## vcspull 0.0.1 (2013-10-06)

- https://github.com/vcs-python/vcspull/compare/a96e723269...a5be723de5
- remove virtualenv dep [Done]
- remove pip dep [Done]
- logging for repo obtain/update/makedir/rev [Done]
- logging.notify with alternative format [Done]
- removed salt-specific code used for Popen
  (https://github.com/vcs-python/vcspull/commit/67dbb793e7)

[tmuxp]: http://tmuxp.git-pull.com
[pep257]: http://www.python.org/dev/peps/pep-0257/
[pep8]: http://www.python.org/dev/peps/pep-0008/
[sphinx-argparse]: https://github.com/tony/sphinx-argparse
[argcomplete]: https://github.com/kislyuk/argcomplete
[tony/cookiecutter-pypackage]: https://github.com/tony/cookiecutter-pypackage.
[#14]: https://github.com/vcs-python/vcspull/issues/14
[click]: https://github.com/pallets/click
[fnmatch]: http://pubs.opengroup.org/onlinepubs/009695399/functions/fnmatch.html

<!---
.. vim: set filetype=markdown:
--><|MERGE_RESOLUTION|>--- conflicted
+++ resolved
@@ -19,7 +19,6 @@
 
 - _Add your latest changes from PRs here_
 
-<<<<<<< HEAD
 ### Development
 
 - libvcs: Update to 0.13.x
@@ -27,13 +26,12 @@
 ### Bug fixes
 
 - Fix cloning of mercurial repositories
-=======
+
 ## vcspull 1.12.3 (2022-06-01)
 
 ### Bug fixes
 
 - Fix cloning of mercurial repositories (backported fix from libvcs 0.13.x)
->>>>>>> 2506ea4f
 
 ## vcspull 1.12.2 (2022-05-15)
 
